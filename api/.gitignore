--- conflicted
+++ resolved
@@ -5,9 +5,4 @@
 .mypy_cache/**
 .DS_Store
 .env
-<<<<<<< HEAD
 venv
-__pycache__
-=======
-venv
->>>>>>> d885bd6c
